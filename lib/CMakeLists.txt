###############################################################################
#  Copyright (c) 2016-2023 Joel de Guzman
#  Copyright (c) 2020 Michał Urbański
#
#  Distributed under the MIT License (https://opensource.org/licenses/MIT)
###############################################################################
cmake_minimum_required(VERSION 3.7.2...3.15.0)

###############################################################################
# Artist library

set(ARTIST_BUILD_EXAMPLES OFF CACHE BOOL "Artist build examples")
set(ARTIST_BUILD_TESTS OFF CACHE BOOL "Artist build tests")

if (ELEMENTS_QUARTZ_2D)
   set(ARTIST_QUARTZ_2D ON CACHE BOOL "Artist graphics backend option")
elseif (ELEMENTS_SKIA)
   set(ARTIST_SKIA ON CACHE BOOL "Artist graphics backend option")
endif()

add_subdirectory(artist)

###############################################################################
# Sources (and Resources)

set(ELEMENTS_SOURCES
   src/element/button.cpp
   src/element/child_window.cpp
   src/element/composite.cpp
   src/element/dial.cpp
   src/element/drag_and_drop.cpp
   src/element/element.cpp
   src/element/floating.cpp
   src/element/flow.cpp
   src/element/gallery/button.cpp
   src/element/gallery/check_box.cpp
   src/element/gallery/icon_button.cpp
   src/element/gallery/menu.cpp
   src/element/gallery/radio_button.cpp
   src/element/gallery/slide_switch.cpp
   src/element/gallery/tab.cpp
   src/element/gallery/thumbwheel.cpp
   src/element/grid.cpp
   src/element/image.cpp
   src/element/label.cpp
   src/element/layer.cpp
   src/element/list.cpp
   src/element/menu.cpp
   src/element/misc.cpp
   src/element/popup.cpp
   src/element/port.cpp
   src/element/progress_bar.cpp
   src/element/proxy.cpp
   src/element/range_slider.cpp
<<<<<<< HEAD
=======
   src/element/selection.cpp
>>>>>>> b0d4bce3
   src/element/slider.cpp
   src/element/text.cpp
   src/element/thumbwheel.cpp
   src/element/tile.cpp
   src/element/tooltip.cpp
   src/support/draw_utils.cpp
   src/support/text_utils.cpp
   src/support/receiver.cpp
   src/support/theme.cpp
   src/support/payload.cpp
   src/view.cpp
)

set(ELEMENTS_HEADERS
   include/elements.hpp
   include/elements/app.hpp
   include/elements/base_view.hpp
   include/elements/element.hpp
   include/elements/element/align.hpp
   include/elements/element/button.hpp
   include/elements/element/composite.hpp
   include/elements/element/dial.hpp
   include/elements/element/drag_and_drop.hpp
   include/elements/element/element.hpp
   include/elements/element/floating.hpp
   include/elements/element/flow.hpp
   include/elements/element/gallery.hpp
   include/elements/element/gallery/button.hpp
   include/elements/element/gallery/caption.hpp
   include/elements/element/gallery/check_box.hpp
   include/elements/element/gallery/thumbwheel.hpp
   include/elements/element/gallery/dialog.hpp
   include/elements/element/gallery/group.hpp
   include/elements/element/gallery/icon_button.hpp
   include/elements/element/gallery/menu.hpp
   include/elements/element/gallery/message_box.hpp
   include/elements/element/gallery/notebook.hpp
   include/elements/element/gallery/pane.hpp
   include/elements/element/gallery/radio_button.hpp
   include/elements/element/gallery/tab.hpp
   include/elements/element/gallery/text_entry.hpp
   include/elements/element/grid.hpp
   include/elements/element/image.hpp
   include/elements/element/indirect.hpp
   include/elements/element/label.hpp
   include/elements/element/layer.hpp
   include/elements/element/list.hpp
   include/elements/element/margin.hpp
   include/elements/element/menu.hpp
   include/elements/element/misc.hpp
   include/elements/element/popup.hpp
   include/elements/element/port.hpp
   include/elements/element/progress_bar.hpp
   include/elements/element/proxy.hpp
   include/elements/element/range_slider.hpp
<<<<<<< HEAD
   include/elements/element/selectable.hpp
=======
   include/elements/element/selection.hpp
>>>>>>> b0d4bce3
   include/elements/element/size.hpp
   include/elements/element/slider.hpp
   include/elements/element/text.hpp
   include/elements/element/thumbwheel.hpp
   include/elements/element/tile.hpp
   include/elements/element/tracker.hpp
   include/elements/support.hpp
   include/elements/support/context.hpp
   include/elements/support/draw_utils.hpp
   include/elements/support/icon_ids.hpp
   include/elements/support/receiver.hpp
   include/elements/support/text_utils.hpp
   include/elements/support/theme.hpp
   include/elements/view.hpp
   include/elements/window.hpp
)

if (APPLE)
   set(ELEMENTS_HOST
      host/macos/app.mm
      host/macos/base_view.mm
      host/macos/key.mm
      host/macos/window.mm
   )
elseif (ELEMENTS_HOST_UI_LIBRARY STREQUAL "gtk")
   set(ELEMENTS_HOST
      host/gtk3/app.cpp
      host/gtk3/base_view.cpp
      host/gtk3/key.cpp
      host/gtk3/window.cpp
   )
elseif (WIN32)
   set(ELEMENTS_HOST
      host/windows/utils.hpp
      host/windows/app.cpp
      host/windows/base_view.cpp
      host/windows/key.cpp
      host/windows/window.cpp
      host/windows/drag_and_drop.cpp
   )
endif()

source_group("Source Files\\elements"
   FILES
   ${ELEMENTS_SOURCES}
)

source_group("Source Files\\elements_host"
   FILES
   ${ELEMENTS_HOST}
)

source_group("Header Files\\elements"
   FILES
   ${ELEMENTS_HEADERS}
)

add_subdirectory(infra)
add_library(elements STATIC)

target_sources(elements
   PRIVATE ${ELEMENTS_SOURCES} ${ELEMENTS_HOST}
   PUBLIC ${ELEMENTS_HEADERS}
)

target_include_directories(elements PUBLIC include)
target_link_libraries(elements PUBLIC cycfi::infra)
if(CMAKE_CXX_STANDARD EQUAL 20)
   target_compile_features(elements PUBLIC cxx_std_20)
else()
   target_compile_features(elements PUBLIC cxx_std_17)
endif()

if(ELEMENTS_ENABLE_LTO)
   set_target_properties(elements PROPERTIES INTERPROCEDURAL_OPTIMIZATION TRUE)
endif()

if (NOT MSVC)
   find_package(PkgConfig REQUIRED)
endif()

###############################################################################
# Get rid of certain warnings, and make msvc support utf-8 without adding bom

target_compile_options(elements PRIVATE
   $<$<CXX_COMPILER_ID:GNU>:-Wall -Wextra -Wpedantic -ftemplate-backtrace-limit=0>
   $<$<CXX_COMPILER_ID:Clang>:-Wall -Wpedantic -ftemplate-backtrace-limit=0>
   $<$<CXX_COMPILER_ID:AppleClang>:-Wall -Wpedantic -ftemplate-backtrace-limit=0>
   $<$<CXX_COMPILER_ID:MSVC>:/W4 /wd4244 /wd4305 /wd4996 /wd4267 /wd4018 /wd4456 /utf-8>
)

if (MSVC)
   # Kinda silly to have to do this: https://bit.ly/2ZXjzzn
   STRING(REGEX REPLACE "/W3" "/W4" CMAKE_CXX_FLAGS ${CMAKE_CXX_FLAGS})
endif()

if (APPLE)
   # Not sure why APPLE is not picking the target_compile_options above
   set(CMAKE_CXX_FLAGS "${CMAKE_CXX_FLAGS} -Wall -Wextra -Wpedantic -ftemplate-backtrace-limit=0")
endif()

###############################################################################
# Fontconfig

if (MSVC)
   target_include_directories(elements PUBLIC ${CMAKE_CURRENT_SOURCE_DIR}/external/fontconfig/include)
elseif (APPLE OR UNIX OR WIN32)
   pkg_check_modules(fontconfig REQUIRED IMPORTED_TARGET fontconfig)
   target_link_libraries(elements PUBLIC PkgConfig::fontconfig)
endif()

###############################################################################
# Freetype

if (MSVC)
   target_include_directories(elements PUBLIC ${CMAKE_CURRENT_SOURCE_DIR}/external/freetype/include)
elseif (APPLE OR UNIX OR WIN32)
   pkg_check_modules(freetype2 REQUIRED IMPORTED_TARGET freetype2)
   target_link_libraries(elements PUBLIC PkgConfig::freetype2)
endif()

###############################################################################
# GTK3

if (ELEMENTS_HOST_UI_LIBRARY STREQUAL "gtk")
   pkg_check_modules(GTK3 REQUIRED IMPORTED_TARGET gtk+-3.0)
   target_link_libraries(elements PRIVATE PkgConfig::GTK3)
endif()

###############################################################################
# Asio headers
target_include_directories(elements PUBLIC ${CMAKE_CURRENT_SOURCE_DIR}/external/asio/asio/include)

###############################################################################
# Global options

if (APPLE)
   target_compile_definitions(elements PRIVATE
      ELEMENTS_CLASS_PREFIX=${ELEMENTS_CLASS_PREFIX}
   )
   target_compile_options(elements PUBLIC "-fobjc-arc")
elseif (WIN32)
   target_compile_definitions(elements PUBLIC
      WIN32_LEAN_AND_MEAN
      NOMINMAX
      _UNICODE
      BOOST_DATE_TIME_NO_LIB
      BOOST_REGEX_NO_LIB
   )
   set_property(TARGET elements PROPERTY
      MSVC_RUNTIME_LIBRARY "MultiThreaded"
   )
endif()

if(ELEMENTS_HOST_UI_LIBRARY STREQUAL "gtk")
    target_compile_definitions(elements PUBLIC ELEMENTS_HOST_UI_LIBRARY_GTK)
elseif(ELEMENTS_HOST_UI_LIBRARY STREQUAL "cocoa")
    if(NOT APPLE)
        message(FATAL_ERROR "Only macOS supports ELEMENTS_HOST_UI_LIBRARY=cocoa")
    endif()
    target_compile_definitions(elements PUBLIC ELEMENTS_HOST_UI_LIBRARY_COCOA)
elseif(ELEMENTS_HOST_UI_LIBRARY STREQUAL "win32")
    if(NOT WIN32)
        message(FATAL_ERROR "Only Windows supports ELEMENTS_HOST_UI_LIBRARY=win32")
    endif()
    target_compile_definitions(elements PUBLIC ELEMENTS_HOST_UI_LIBRARY_WIN32)
    if(ELEMENTS_HOST_ONLY_WIN7)
        target_compile_definitions(elements PRIVATE ELEMENTS_HOST_ONLY_WIN7)
        message(STATUS "Windows 7 compatibility enabled")
    elseif(MINGW)
        # Required by MinGW to enable SetProcessDpiAwareness (Windows 8.1+)
        # and GetDpiForWindow (Windows 10+) API
        target_compile_definitions(elements PRIVATE _WIN32_WINNT=0x0A00)
    endif()
else()
    message(FATAL_ERROR "Invalid ELEMENTS_HOST_UI_LIBRARY=${ELEMENTS_HOST_UI_LIBRARY}. Set gtk, cocoa or win32.")
endif()

###############################################################################
# Libraries and linking

if (UNIX OR (WIN32 AND NOT MSVC))
   find_package(Threads)
   target_link_libraries(elements PUBLIC Threads::Threads artist)
endif()

# ASIO requires this
if (WIN32 AND NOT MSVC)
   target_link_libraries(elements PUBLIC ws2_32 artist)
endif()

# Replace missing Shcore library removed by WIN32_LEAN_AND_MEAN
if (WIN32)
   target_link_libraries(elements PUBLIC Shcore artist)
endif()

add_library(cycfi::elements ALIAS elements)<|MERGE_RESOLUTION|>--- conflicted
+++ resolved
@@ -52,10 +52,7 @@
    src/element/progress_bar.cpp
    src/element/proxy.cpp
    src/element/range_slider.cpp
-<<<<<<< HEAD
-=======
    src/element/selection.cpp
->>>>>>> b0d4bce3
    src/element/slider.cpp
    src/element/text.cpp
    src/element/thumbwheel.cpp
@@ -111,11 +108,7 @@
    include/elements/element/progress_bar.hpp
    include/elements/element/proxy.hpp
    include/elements/element/range_slider.hpp
-<<<<<<< HEAD
-   include/elements/element/selectable.hpp
-=======
    include/elements/element/selection.hpp
->>>>>>> b0d4bce3
    include/elements/element/size.hpp
    include/elements/element/slider.hpp
    include/elements/element/text.hpp
